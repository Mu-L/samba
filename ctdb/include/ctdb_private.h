--- conflicted
+++ resolved
@@ -253,16 +253,13 @@
 		    CTDB_CONTROL_SET_DEBUG,
 		    CTDB_CONTROL_GET_DBMAP,
 		    CTDB_CONTROL_GET_NODEMAP,
-<<<<<<< HEAD
 		    CTDB_CONTROL_GET_KEYS,
 		    CTDB_CONTROL_SET_DMASTER,
 		    CTDB_CONTROL_CLEAR_DB,
 		    CTDB_CONTROL_PULL_DB,
 		    CTDB_CONTROL_GET_RECMODE,
-		    CTDB_CONTROL_SET_RECMODE};
-=======
+		    CTDB_CONTROL_SET_RECMODE,
 		    CTDB_CONTROL_STATUS_RESET};
->>>>>>> 10910f52
 
 enum call_state {CTDB_CALL_WAIT, CTDB_CALL_DONE, CTDB_CALL_ERROR};
 
