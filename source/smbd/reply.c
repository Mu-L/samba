--- conflicted
+++ resolved
@@ -194,7 +194,6 @@
 				/* We only care about non-leading or trailing '/' or '\\' */
 				*d++ = '/';
 			}
-<<<<<<< HEAD
 
 			start_of_name_component = True;
 			continue;
@@ -204,17 +203,6 @@
 			if ((s[0] == '.') && (s[1] == '.') && (IS_DIRECTORY_SEP(s[2]) || s[2] == '\0')) {
 				/* Uh oh - "/../" or "\\..\\"  or "/..\0" or "\\..\0" ! */
 
-=======
-
-			start_of_name_component = True;
-			continue;
-		}
-
-		if (start_of_name_component) {
-			if ((s[0] == '.') && (s[1] == '.') && (IS_DIRECTORY_SEP(s[2]) || s[2] == '\0')) {
-				/* Uh oh - "/../" or "\\..\\"  or "/..\0" or "\\..\0" ! */
-
->>>>>>> 369c89d3
 				/*
 				 * No mb char starts with '.' so we're safe checking the directory separator here.
 				 */
@@ -363,7 +351,6 @@
 				/* Eat the '.' */
 				s++;
 				continue;
-<<<<<<< HEAD
 			}
 		}
 
@@ -386,30 +373,6 @@
 					return NT_STATUS_INVALID_PARAMETER;
 			}
 		}
-=======
-			}
-		}
-
-		if (!(*s & 0x80)) {
-			*d++ = *s++;
-		} else {
-			switch(next_mb_char_size(s)) {
-				case 4:
-					*d++ = *s++;
-				case 3:
-					*d++ = *s++;
-				case 2:
-					*d++ = *s++;
-				case 1:
-					*d++ = *s++;
-					break;
-				default:
-					DEBUG(0,("check_path_syntax_posix: character length assumptions invalid !\n"));
-					*d = '\0';
-					return NT_STATUS_INVALID_PARAMETER;
-			}
-		}
->>>>>>> 369c89d3
 		start_of_name_component = False;
 	}
 
@@ -435,13 +398,9 @@
 	} else {
 		ret = srvstr_pull( inbuf, tmppath_ptr, src, dest_len, src_len, flags);
 	}
-<<<<<<< HEAD
-	if (allow_wcard_names) {
-=======
 	if (lp_posix_pathnames()) {
 		*err = check_path_syntax_posix(dest, tmppath);
 	} else if (allow_wcard_names) {
->>>>>>> 369c89d3
 		*err = check_path_syntax_wcard(dest, tmppath);
 	} else {
 		*err = check_path_syntax(dest, tmppath);
@@ -1075,13 +1034,10 @@
 	NTSTATUS nt_status;
 	BOOL allow_long_path_components = (SVAL(inbuf,smb_flg2) & FLAGS2_LONG_PATH_COMPONENTS) ? True : False;
 
-<<<<<<< HEAD
-=======
 	if (lp_posix_pathnames()) {
 		return reply_unknown(inbuf, outbuf);
 	}
 
->>>>>>> 369c89d3
 	START_PROFILE(SMBsearch);
 
 	*mask = *directory = *fname = 0;
@@ -1168,13 +1124,6 @@
 				END_PROFILE(SMBsearch);
 				return ERROR_DOS(ERRDOS,ERRnofids);
 			}
-<<<<<<< HEAD
-			if (!dptr_set_wcard_and_attributes(dptr_num, mask, dirtype)) {
-				END_PROFILE(SMBsearch);
-				return ERROR_DOS(ERRDOS,ERRnomem);
-			}
-=======
->>>>>>> 369c89d3
 		} else {
 			dirtype = dptr_attr(dptr_num);
 		}
@@ -1446,13 +1395,10 @@
 	NTSTATUS status;
 	SMB_BIG_UINT allocation_size = (SMB_BIG_UINT)IVAL(inbuf,smb_vwv9);
 	ssize_t retval = -1;
-<<<<<<< HEAD
-=======
 	uint32 access_mask;
 	uint32 share_mode;
 	uint32 create_disposition;
 	uint32 create_options = 0;
->>>>>>> 369c89d3
 
 	START_PROFILE(SMBopenX);
 
@@ -1482,20 +1428,6 @@
 		return ERROR_NT(NT_STATUS_OBJECT_PATH_NOT_FOUND);
 	}
 
-<<<<<<< HEAD
-	/* Strange open mode mapping. */
-	if (smb_ofun == 0) {
-		if (GET_OPEN_MODE(smb_mode) == DOS_OPEN_EXEC) {
-			smb_ofun = FILE_EXISTS_FAIL | FILE_CREATE_IF_NOT_EXIST;
-		} else {
-			END_PROFILE(SMBopenX);
-			return ERROR_FORCE_DOS(ERRDOS, ERRbadaccess);
-		}
-	}
-
-	fsp = open_file_shared(conn,fname,&sbuf,smb_mode,smb_ofun,(uint32)smb_attr,
-			oplock_request, &rmode,&smb_action);
-=======
 	if (!map_open_params_to_ntcreate(fname, deny_mode, smb_ofun,
 				&access_mask,
 				&share_mode,
@@ -1513,7 +1445,6 @@
 			smb_attr,
 			oplock_request,
 			&smb_action);
->>>>>>> 369c89d3
       
 	if (!fsp) {
 		END_PROFILE(SMBopenX);
@@ -1544,11 +1475,7 @@
 		size = get_allocation_size(conn,fsp,&sbuf);
 	}
 
-<<<<<<< HEAD
-	fmode = dos_mode(conn,fname,&sbuf);
-=======
 	fattr = dos_mode(conn,fname,&sbuf);
->>>>>>> 369c89d3
 	mtime = sbuf.st_mtime;
 	if (fattr & aDIR) {
 		close_file(fsp,False);
@@ -1658,10 +1585,6 @@
  
 	com = SVAL(inbuf,smb_com);
 
-<<<<<<< HEAD
-	createmode = SVAL(inbuf,smb_vwv0);
-=======
->>>>>>> 369c89d3
 	srvstr_get_path(inbuf, fname, smb_buf(inbuf) + 1, sizeof(fname), 0, STR_TERMINATE, &status, False);
 	if (!NT_STATUS_IS_OK(status)) {
 		END_PROFILE(SMBcreate);
@@ -1745,10 +1668,6 @@
 
 	START_PROFILE(SMBctemp);
 
-<<<<<<< HEAD
-	createattr = SVAL(inbuf,smb_vwv0);
-=======
->>>>>>> 369c89d3
 	srvstr_get_path(inbuf, fname, smb_buf(inbuf)+1, sizeof(fname), 0, STR_TERMINATE, &status, False);
 	if (!NT_STATUS_IS_OK(status)) {
 		END_PROFILE(SMBctemp);
@@ -1842,22 +1761,10 @@
 static NTSTATUS can_rename(connection_struct *conn, char *fname, uint16 dirtype, SMB_STRUCT_STAT *pst)
 {
 	files_struct *fsp;
-<<<<<<< HEAD
-	uint16 fmode;
-=======
 	uint32 fmode;
->>>>>>> 369c89d3
 
 	if (!CAN_WRITE(conn)) {
 		return NT_STATUS_MEDIA_WRITE_PROTECTED;
-<<<<<<< HEAD
-
-	fmode = dos_mode(conn,fname,pst);
-	if ((fmode & ~dirtype) & (aHIDDEN | aSYSTEM))
-		return NT_STATUS_NO_SUCH_FILE;
-
-	if (S_ISDIR(pst->st_mode))
-=======
 	}
 
 	fmode = dos_mode(conn,fname,pst);
@@ -1866,7 +1773,6 @@
 	}
 
 	if (S_ISDIR(pst->st_mode)) {
->>>>>>> 369c89d3
 		return NT_STATUS_OK;
 	}
 
@@ -1899,11 +1805,7 @@
  Check if a user is allowed to delete a file.
 ********************************************************************/
 
-<<<<<<< HEAD
-NTSTATUS can_delete(connection_struct *conn, char *fname, int dirtype, BOOL bad_path, BOOL check_is_at_open)
-=======
 NTSTATUS can_delete(connection_struct *conn, char *fname, uint32 dirtype, BOOL bad_path, BOOL check_is_at_open)
->>>>>>> 369c89d3
 {
 	SMB_STRUCT_STAT sbuf;
 	uint32 fattr;
@@ -1958,10 +1860,6 @@
 		/* We need a better way to return NT status codes from open... */
 		set_saved_error_triple(0, 0, NT_STATUS_OK);
 
-<<<<<<< HEAD
-		fsp = open_file_shared1(conn, fname, &sbuf, DELETE_ACCESS, SET_DENY_MODE(DENY_ALL),
-			(FILE_FAIL_IF_NOT_EXIST|FILE_EXISTS_OPEN), FILE_ATTRIBUTE_NORMAL, 0, &access_mode, &smb_action);
-=======
 		fsp = open_file_ntcreate(conn, fname, &sbuf,
 					DELETE_ACCESS,
 					FILE_SHARE_NONE,
@@ -1970,7 +1868,6 @@
 					FILE_ATTRIBUTE_NORMAL,
 					0,
 					NULL);
->>>>>>> 369c89d3
 
 		if (!fsp) {
 			NTSTATUS ret;
@@ -2057,11 +1954,7 @@
 			pstrcpy(mask,"*");
 
 		if (check_name(directory,conn))
-<<<<<<< HEAD
-			dir_hnd = OpenDir(conn, directory);
-=======
 			dir_hnd = OpenDir(conn, directory, mask, dirtype);
->>>>>>> 369c89d3
 		
 		/* XXXX the CIFS spec says that if bit0 of the flags2 field is set then
 		   the pattern matches against the long name, otherwise the short name 
@@ -2071,12 +1964,6 @@
 		if (dir_hnd) {
 			long offset = 0;
 			error = NT_STATUS_NO_SUCH_FILE;
-<<<<<<< HEAD
-
-			if (strequal(mask,"????????.???"))
-				pstrcpy(mask,"*");
-=======
->>>>>>> 369c89d3
 
 			while ((dname = ReadDirName(dir_hnd, &offset))) {
 				SMB_STRUCT_STAT st;
@@ -2246,11 +2133,7 @@
 		header.length = 4;
 		header.free = NULL;
 
-<<<<<<< HEAD
-		if ( SMB_VFS_SENDFILE( smbd_server_fd(), fsp, fsp->fd, &header, startpos, nread) == -1) {
-=======
 		if ( SMB_VFS_SENDFILE( smbd_server_fd(), fsp, fsp->fh->fd, &header, startpos, nread) == -1) {
->>>>>>> 369c89d3
 			/* Returning ENOSYS means no data at all was sent. Do this as a normal read. */
 			if (errno == ENOSYS) {
 				goto normal_readbraw;
@@ -2397,11 +2280,7 @@
 		SMB_STRUCT_STAT st;
 		SMB_OFF_T size = 0;
   
-<<<<<<< HEAD
-		if (SMB_VFS_FSTAT(fsp,fsp->fd,&st) == 0) {
-=======
 		if (SMB_VFS_FSTAT(fsp,fsp->fh->fd,&st) == 0) {
->>>>>>> 369c89d3
 			size = st.st_size;
 		}
 
@@ -2642,11 +2521,7 @@
 		header.length = data - outbuf;
 		header.free = NULL;
 
-<<<<<<< HEAD
-		if ((nread = SMB_VFS_SENDFILE( smbd_server_fd(), fsp, fsp->fd, &header, startpos, smb_maxcnt)) == -1) {
-=======
 		if ((nread = SMB_VFS_SENDFILE( smbd_server_fd(), fsp, fsp->fh->fd, &header, startpos, smb_maxcnt)) == -1) {
->>>>>>> 369c89d3
 			/* Returning ENOSYS means no data at all was sent. Do this as a normal read. */
 			if (errno == ENOSYS) {
 				goto normal_read;
@@ -2781,19 +2656,10 @@
 		return ERROR_DOS(ERRDOS,ERRlock);
 	}
 
-<<<<<<< HEAD
-#if 0
-	/* Enable when the AIO code is moved over. JRA. */
-=======
->>>>>>> 369c89d3
 	if (schedule_aio_read_and_X(conn, inbuf, outbuf, length, bufsize, fsp, startpos, smb_maxcnt)) {
 		END_PROFILE(SMBreadX);
 		return -1;
 	}
-<<<<<<< HEAD
-#endif
-=======
->>>>>>> 369c89d3
 
 	nread = send_file_readX(conn, inbuf, outbuf, length, bufsize, fsp, startpos, smb_maxcnt);
 	if (nread != -1)
@@ -3174,21 +3040,11 @@
 		nwritten = 0;
 	} else {
 
-<<<<<<< HEAD
-#if 0
-		/* Enable when AIO code is moved over. JRA. */
-
-=======
->>>>>>> 369c89d3
 		if (schedule_aio_write_and_X(conn, inbuf, outbuf, length, bufsize,
 					fsp,data,startpos,numtowrite)) {
 			END_PROFILE(SMBwriteX);
 			return -1;
 		}
-<<<<<<< HEAD
-#endif
-=======
->>>>>>> 369c89d3
 
 		nwritten = write_file(fsp,data,startpos,numtowrite);
 	}
@@ -3935,11 +3791,7 @@
 	const char *dname = NULL;
 	BOOL ret = False;
 	long offset = 0;
-<<<<<<< HEAD
-	struct smb_Dir *dir_hnd = OpenDir(conn, directory);
-=======
 	struct smb_Dir *dir_hnd = OpenDir(conn, directory, NULL, 0);
->>>>>>> 369c89d3
 
 	if(dir_hnd == NULL)
 		return True;
@@ -4007,11 +3859,7 @@
 		 */
 		BOOL all_veto_files = True;
 		const char *dname;
-<<<<<<< HEAD
-		struct smb_Dir *dir_hnd = OpenDir(conn, directory);
-=======
 		struct smb_Dir *dir_hnd = OpenDir(conn, directory, NULL, 0);
->>>>>>> 369c89d3
 
 		if(dir_hnd != NULL) {
 			long dirpos = 0;
@@ -4233,11 +4081,7 @@
  Rename an open file - given an fsp.
 ****************************************************************************/
 
-<<<<<<< HEAD
-NTSTATUS rename_internals_fsp(connection_struct *conn, files_struct *fsp, char *newname, uint16 attrs, BOOL replace_if_exists)
-=======
 NTSTATUS rename_internals_fsp(connection_struct *conn, files_struct *fsp, char *newname, uint32 attrs, BOOL replace_if_exists)
->>>>>>> 369c89d3
 {
 	SMB_STRUCT_STAT sbuf;
 	BOOL bad_path = False;
@@ -4577,23 +4421,13 @@
 			pstrcpy(mask,"*");
 			
 		if (check_name(directory,conn))
-<<<<<<< HEAD
-			dir_hnd = OpenDir(conn, directory);
-=======
 			dir_hnd = OpenDir(conn, directory, mask, attrs);
->>>>>>> 369c89d3
 		
 		if (dir_hnd) {
 			long offset = 0;
 			error = NT_STATUS_NO_SUCH_FILE;
 /*			Was error = NT_STATUS_OBJECT_NAME_NOT_FOUND; - gentest fix. JRA */
 			
-<<<<<<< HEAD
-			if (strequal(mask,"????????.???"))
-				pstrcpy(mask,"*");
-			
-=======
->>>>>>> 369c89d3
 			while ((dname = ReadDirName(dir_hnd, &offset))) {
 				pstring fname;
 				BOOL sysdir_entry = False;
@@ -4779,11 +4613,6 @@
 		}
 	}
 
-<<<<<<< HEAD
-	fsp1 = open_file_shared(conn,src,&src_sbuf,SET_DENY_MODE(DENY_NONE)|SET_OPEN_MODE(DOS_OPEN_RDONLY),
-					(FILE_FAIL_IF_NOT_EXIST|FILE_EXISTS_OPEN),FILE_ATTRIBUTE_NORMAL,INTERNAL_OPEN_ONLY,
-					&Access,&action);
-=======
 	fsp1 = open_file_ntcreate(conn,src,&src_sbuf,
 			FILE_GENERIC_READ,
 			FILE_SHARE_READ|FILE_SHARE_WRITE,
@@ -4792,7 +4621,6 @@
 			FILE_ATTRIBUTE_NORMAL,
 			INTERNAL_OPEN_ONLY,
 			NULL);
->>>>>>> 369c89d3
 
 	if (!fsp1) {
 		return(False);
@@ -4803,10 +4631,6 @@
 		ZERO_STRUCTP(&sbuf2);
 	}
 
-<<<<<<< HEAD
-	fsp2 = open_file_shared(conn,dest,&sbuf2,SET_DENY_MODE(DENY_NONE)|SET_OPEN_MODE(DOS_OPEN_WRONLY),
-			ofun,dosattrs,INTERNAL_OPEN_ONLY,&Access,&action);
-=======
 	fsp2 = open_file_ntcreate(conn,dest,&sbuf2,
 			FILE_GENERIC_WRITE,
 			FILE_SHARE_READ|FILE_SHARE_WRITE,
@@ -4815,7 +4639,6 @@
 			dosattrs,
 			INTERNAL_OPEN_ONLY,
 			NULL);
->>>>>>> 369c89d3
 
 	if (!fsp2) {
 		close_file(fsp1,False);
@@ -4976,22 +4799,12 @@
 			pstrcpy(mask,"*");
 
 		if (check_name(directory,conn))
-<<<<<<< HEAD
-			dir_hnd = OpenDir(conn, directory);
-=======
 			dir_hnd = OpenDir(conn, directory, mask, 0);
->>>>>>> 369c89d3
 
 		if (dir_hnd) {
 			long offset = 0;
 			error = ERRbadfile;
 
-<<<<<<< HEAD
-			if (strequal(mask,"????????.???"))
-				pstrcpy(mask,"*");
-
-=======
->>>>>>> 369c89d3
 			while ((dname = ReadDirName(dir_hnd, &offset))) {
 				pstring fname;
 				pstrcpy(fname,dname);
@@ -5259,11 +5072,7 @@
 		/* we don't support these - and CANCEL_LOCK makes w2k
 		   and XP reboot so I don't really want to be
 		   compatible! (tridge) */
-<<<<<<< HEAD
-		return ERROR_NT(NT_STATUS_UNSUCCESSFUL);
-=======
 		return ERROR_DOS(ERRDOS, ERRnoatomiclocks);
->>>>>>> 369c89d3
 	}
 	
 	if (locktype & LOCKING_ANDX_CANCEL_LOCK) {
@@ -5596,13 +5405,9 @@
 	START_PROFILE(SMBwriteBmpx);
 
 	CHECK_FSP(fsp,conn);
-<<<<<<< HEAD
-	CHECK_WRITE(fsp);
-=======
 	if (!CHECK_WRITE(fsp)) {
 		return(ERROR_DOS(ERRDOS,ERRbadaccess));
 	}
->>>>>>> 369c89d3
 	if (HAS_CACHED_ERROR(fsp)) {
 		return(CACHED_ERROR(fsp));
 	}
