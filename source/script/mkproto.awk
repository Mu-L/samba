BEGIN {
  inheader=0;
#  use_ldap_define = 0;
  current_file="";
  if (headername=="") {
    headername="_PROTO_H_";
  }

  print "#ifndef",headername
  print "#define",headername
  print ""
  print "/* This file is automatically generated with \"make proto\". DO NOT EDIT */"
  print ""
}

END {
  print ""
  print "#endif /* ",headername," */"
}

{
  if (FILENAME!=current_file) {
#    if (use_ldap_define)
#    {
#      print "#endif /* USE_LDAP */"
#      use_ldap_define = 0;
#    }
    print ""
    print "/* The following definitions come from",FILENAME," */"
    print ""
    current_file=FILENAME
  }
  if (inheader) {
    if (match($0,"[)][ \t]*$")) {
      inheader = 0;
      printf "%s;\n",$0;
    } else {
      printf "%s\n",$0;
    }
    next;
  }
}

# we handle the loadparm.c fns separately

/^FN_LOCAL_BOOL/ {
  split($0,a,"[,()]")
  printf "BOOL %s(int );\n", a[2]
}

/^FN_LOCAL_LIST/ {
  split($0,a,"[,()]")
  printf "const char **%s(int );\n", a[2]
}

/^FN_LOCAL_STRING/ {
  split($0,a,"[,()]")
  printf "char *%s(int );\n", a[2]
}

/^FN_LOCAL_CONST_STRING/ {
  split($0,a,"[,()]")
  printf "const char *%s(int );\n", a[2]
}

/^FN_LOCAL_INT/ {
  split($0,a,"[,()]")
  printf "int %s(int );\n", a[2]
}

/^FN_LOCAL_CHAR/ {
  split($0,a,"[,()]")
  printf "char %s(int );\n", a[2]
}

/^FN_GLOBAL_BOOL/ {
  split($0,a,"[,()]")
  printf "BOOL %s(void);\n", a[2]
}

/^FN_GLOBAL_LIST/ {
  split($0,a,"[,()]")
  printf "const char **%s(void);\n", a[2]
}

/^FN_GLOBAL_STRING/ {
  split($0,a,"[,()]")
  printf "char *%s(void);\n", a[2]
}

/^FN_GLOBAL_CONST_STRING/ {
  split($0,a,"[,()]")
  printf "const char *%s(void);\n", a[2]
}

/^FN_GLOBAL_INT/ {
  split($0,a,"[,()]")
  printf "int %s(void);\n", a[2]
}

/^static|^extern/ || !/^[a-zA-Z]/ || /[;]/ {
  next;
}

#
# We have to split up the start
# matching as we now have so many start
# types that it can cause some versions
# of nawk/awk to choke and fail on
# the full match. JRA.
#

{
  gotstart = 0;
  if( $0 ~ /^const|^connection_struct|^pipes_struct|^smb_np_struct|^file_fd_struct|^files_struct|^connection_struct|^uid_t|^gid_t|^unsigned|^mode_t|^DIR|^user|^int|^pid_t|^ino_t|^off_t|^double/ ) {
    gotstart = 1;
  }

  if( $0 ~ /^vuser_key|^UNISTR2|^LOCAL_GRP|^DOMAIN_GRP|^SMB_STRUCT_DIRENT|^SEC_ACL|^SEC_DESC|^SEC_DESC_BUF|^DOM_SID|^RPC_HND_NODE|^BYTE/ ) {
    gotstart = 1;
  }

  if( $0 ~ /^ADS_STRUCT|^ADS_STATUS|^DATA_BLOB|^ASN1_DATA|^TDB_CONTEXT|^TDB_DATA|^smb_ucs2_t|^TALLOC_CTX|^hash_element|^NT_DEVICEMODE|^enum.*\(|^NT_USER_TOKEN|^SAM_ACCOUNT|^NTTIME/ ) {
    gotstart = 1;
  }

  if( $0 ~ /^smb_iconv_t|^long|^char|^uint|^NTSTATUS|^WERROR|^CLI_POLICY_HND|^struct|^BOOL|^void|^time|^smb_shm_offset_t|^shm_offset_t|^FILE|^XFILE|^SMB_OFF_T|^size_t|^ssize_t|^SMB_BIG_UINT|^SMB_BIG_INT/ ) {
    gotstart = 1;
  }

  if( $0 ~ /^SAM_ACCT_INFO_NODE|^SMB_ACL_T|^ADS_MODLIST|^PyObject|^SORTED_TREE|^REGISTRY_HOOK|^REGISTRY_VALUE|^DEVICEMODE|^PAC_DATA|^NET_USER_INFO_3|^smb_event_id_t/ ) {
    gotstart = 1;
  }

  if( $0 ~ /^WINBINDD_PW|^WINBINDD_GR|^NT_PRINTER_INFO_LEVEL_2|^LOGIN_CACHE|^krb5_error_code|^LDAP|^u32|^LUID_ATTR|^NSS_STATUS/ ) {
<<<<<<< HEAD
=======
    gotstart = 1;
  }

  if( $0 ~ /^NODE_STATUS_STRUCT/ ) {
>>>>>>> 369c89d3
    gotstart = 1;
  }

  if(!gotstart) {
    next;
  }
}


/[(].*[)][ \t]*$/ {
    printf "%s;\n",$0;
    next;
}

/[(]/ {
  inheader=1;
  printf "%s\n",$0;
  next;
}
<|MERGE_RESOLUTION|>--- conflicted
+++ resolved
@@ -133,13 +133,10 @@
   }
 
   if( $0 ~ /^WINBINDD_PW|^WINBINDD_GR|^NT_PRINTER_INFO_LEVEL_2|^LOGIN_CACHE|^krb5_error_code|^LDAP|^u32|^LUID_ATTR|^NSS_STATUS/ ) {
-<<<<<<< HEAD
-=======
     gotstart = 1;
   }
 
   if( $0 ~ /^NODE_STATUS_STRUCT/ ) {
->>>>>>> 369c89d3
     gotstart = 1;
   }
 
