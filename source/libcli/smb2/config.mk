[SUBSYSTEM::LIBCLI_SMB2]
PRIVATE_PROTO_HEADER = smb2_proto.h
PUBLIC_DEPENDENCIES = LIBCLI_RAW LIBPACKET gensec

LIBCLI_SMB2_OBJ_FILES = $(addprefix libcli/smb2/, \
	transport.o request.o negprot.o session.o tcon.o \
	create.o close.o connect.o getinfo.o write.o read.o \
	setinfo.o find.o ioctl.o logoff.o tdis.o flush.o \
<<<<<<< HEAD
	lock.o notify.o cancel.o keepalive.o)
=======
	lock.o notify.o cancel.o keepalive.o break.o)
>>>>>>> 5f3a70f2
<|MERGE_RESOLUTION|>--- conflicted
+++ resolved
@@ -6,8 +6,4 @@
 	transport.o request.o negprot.o session.o tcon.o \
 	create.o close.o connect.o getinfo.o write.o read.o \
 	setinfo.o find.o ioctl.o logoff.o tdis.o flush.o \
-<<<<<<< HEAD
-	lock.o notify.o cancel.o keepalive.o)
-=======
 	lock.o notify.o cancel.o keepalive.o break.o)
->>>>>>> 5f3a70f2
